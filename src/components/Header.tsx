--- conflicted
+++ resolved
@@ -1,9 +1,5 @@
 import React, { useState } from 'react';
 import { Link } from 'react-router-dom';
-<<<<<<< HEAD
-
-export function Header() {
-=======
 import { User } from 'lucide-react';
 import { useAdminContext } from '../context/AdminContext';
 import { useAuth } from '../context/AuthContext';
@@ -19,7 +15,6 @@
   const handleSignInClick = () => {
     setAuthModalOpen(true);
   };
->>>>>>> 02131827
 
   return (
     <header className="bg-white border-b border-gray-200">
@@ -29,7 +24,7 @@
             <span className="text-2xl font-bold">✈️</span>
             <span className="text-xl font-bold text-gray-900">TravelPack.ai</span>
           </Link>
-          
+
           <nav className="hidden md:flex items-center space-x-8">
             <Link to="/features" className="text-gray-600 hover:text-gray-900 transition-colors">
               Features
@@ -46,14 +41,6 @@
           </nav>
 
           <div className="flex items-center space-x-4">
-<<<<<<< HEAD
-            <Link
-              to="/plan"
-              className="bg-blue-600 hover:bg-blue-700 text-white px-4 py-2 rounded-lg font-medium transition-colors"
-            >
-              Start Planning
-            </Link>
-=======
             {isAdmin && (
               <div className="flex items-center space-x-2 bg-yellow-50 px-3 py-1 rounded-lg border border-yellow-200">
                 <User className="h-4 w-4 text-yellow-600" />
@@ -67,8 +54,8 @@
                 {adminEmail && isWhitelisted(adminEmail) && (
                   <div className="h-2 w-2 bg-green-500 rounded-full"></div>
                 )}
-                <Link 
-                  to="/admin" 
+                <Link
+                  to="/admin"
                   className="text-yellow-600 hover:text-yellow-800 text-sm font-medium"
                 >
                   Admin
@@ -108,7 +95,6 @@
                 </button>
               </div>
             )}
->>>>>>> 02131827
           </div>
         </div>
       </div>
@@ -117,7 +103,7 @@
         isOpen={authModalOpen}
         onClose={() => setAuthModalOpen(false)}
       />
-      
+
       <UserProfile
         isOpen={profileOpen}
         onClose={() => setProfileOpen(false)}
