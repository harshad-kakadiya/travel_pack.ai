import { useEffect, useState } from 'react';
import { useSearchParams, Link } from 'react-router-dom';
import { CheckCircle, Download, Loader, AlertCircle, ArrowLeft, FileText } from 'lucide-react';
import { trackDownloadComplete } from '../components/Analytics';
import { generatePDFWithPrint, downloadAsText, enhanceHTMLForPDF } from '../lib/pdfGenerator';
import { AffiliateLinks } from '../components/AffiliateLinks';


// Function to enhance AI response formatting
function enhanceAIResponse(response: string): string {
  // Convert plain text to properly formatted HTML
  let enhanced = response
    // Convert line breaks to proper HTML
    .replace(/\n\n/g, '</p><p>')
    .replace(/\n/g, '<br>')
    // Wrap in paragraph tags
    .replace(/^(.*)$/gm, '<p>$1</p>')
    // Fix double paragraph tags
    .replace(/<p><\/p>/g, '')
    .replace(/<p>(<p>.*<\/p>)<\/p>/g, '$1')
    // Format headings
    .replace(/<p><strong>([^<]+)<\/strong><\/p>/g, '<h2>$1</h2>')
    .replace(/<p>\*\*([^*]+)\*\*<\/p>/g, '<h2>$1</h2>')
    // Format bold text
    .replace(/\*\*([^*]+)\*\*/g, '<strong>$1</strong>')
    .replace(/\*([^*]+)\*/g, '<em>$1</em>')
    // Format lists
    .replace(/<p>[-•]\s*(.*)<\/p>/g, '<li>$1</li>')
    .replace(/(<li>.*<\/li>)/g, '<ul>$1</ul>')
    // Clean up list formatting
    .replace(/<\/li><ul>/g, '</li><li>')
    .replace(/<ul><li>/g, '<ul><li>')
    .replace(/<\/li><\/ul>/g, '</li></ul>')
    // Format special sections
    .replace(/<p>Flight Information<\/p>/g, '<h3>✈️ Flight Information</h3>')
    .replace(/<p>Accommodation<\/p>/g, '<h3>🏨 Accommodation</h3>')
    .replace(/<p>Activities<\/p>/g, '<h3>🎯 Activities</h3>')
    .replace(/<p>Budget<\/p>/g, '<h3>💰 Budget</h3>')
    .replace(/<p>Tips<\/p>/g, '<h3>💡 Travel Tips</h3>')
    .replace(/<p>Safety<\/p>/g, '<h3>🛡️ Safety</h3>')
    // Add special styling for important information
    .replace(/<p>Departure:.*?<\/p>/g, '<div class="destination-highlight">$&</div>')
    .replace(/<p>Return:.*?<\/p>/g, '<div class="destination-highlight">$&</div>')
    // Clean up empty paragraphs
    .replace(/<p>\s*<\/p>/g, '');

  return enhanced;
}

// Function to create structured travel brief from JSON response
function createStructuredTravelBrief(briefData: any): string {
  const sections = [
    { key: 'cover_html', title: 'Cover', icon: '✈️' },
    { key: 'intro_html', title: 'Introduction', icon: '📋' },
    { key: 'day_by_day_html', title: 'Daily Itinerary', icon: '🗓️', isArray: true },
    { key: 'activities_html', title: 'Activities', icon: '🎯' },
    { key: 'food_html', title: 'Food & Dining', icon: '🍜' },
    { key: 'packing_html', title: 'Packing Checklist', icon: '🎒' },
    { key: 'safety_html', title: 'Safety & Emergency', icon: '🛡️' },
    { key: 'visa_html', title: 'Visa & Documentation', icon: '🛂' },
    { key: 'budget_html', title: 'Budget Overview', icon: '💰' },
    { key: 'language_html', title: 'Language Guide', icon: '🗣️' },
    { key: 'persona_html', title: 'Personalized Tips', icon: '👤' },
    { key: 'weather_html', title: 'Weather & Climate', icon: '🌤️' },
    { key: 'transport_html', title: 'Transportation', icon: '🚌' },
    { key: 'booking_html', title: 'Booking Tips', icon: '📅' },
    { key: 'accessibility_html', title: 'Accessibility', icon: '♿' },
    { key: 'money_html', title: 'Money & Payments', icon: '💳' },
    { key: 'final_html', title: 'Final Notes', icon: '📝' }
  ];

  let html = '';

  sections.forEach(section => {
    const content = briefData[section.key];
    if (content) {
      if (section.isArray && Array.isArray(content)) {
        // Handle day_by_day_html array
        html += `<div class="travel-section">
          <h2 class="section-title">${section.icon} ${section.title}</h2>
          <div class="section-content">`;

        content.forEach((dayContent) => {
          html += `<div class="day-section">${dayContent}</div>`;
        });

        html += `</div></div>`;
      } else {
        // Handle regular sections
        html += `<div class="travel-section">
          <h2 class="section-title">${section.icon} ${section.title}</h2>
          <div class="section-content">${content}</div>
        </div>`;
      }
    }
  });

  // Add theme title if available
  if (briefData.theme_title) {
    html = `<div class="theme-banner">
      <h1 class="theme-title">${briefData.theme_title}</h1>
    </div>` + html;
  }

  return html;
}

interface VerifySessionResponse {
  has_paid: boolean;
  reason: string;
  session_data?: {
    mode: string;
    payment_status: string;
    status: string;
    customer_email?: string;
    amount_total?: number;
    currency?: string;
  };
}

interface GenerateBriefResponse {
  html_url: string;
  pdf_url: string;
  generated_at: string;
  cached?: boolean;
}

interface TravelPackHistory {
  id: string;
  html_url: string;
  pdf_url: string;
  generated_at: string;
  destinations?: string;
}

export function Success() {
  const [searchParams] = useSearchParams();
  const sessionId = searchParams.get('session_id');

  const [loading, setLoading] = useState(true);
  const [error, setError] = useState<string>('');
  const [verificationData, setVerificationData] = useState<VerifySessionResponse | null>(null);
  const [generatingBrief, setGeneratingBrief] = useState(false);
  const [briefData, setBriefData] = useState<GenerateBriefResponse | null>(null);
  const [isVerifying, setIsVerifying] = useState(false);

  useEffect(() => {
    if (!sessionId) {
      setError('No session ID provided in URL');
      setLoading(false);
      return;
    }

    console.log('🔄 useEffect triggered with sessionId:', sessionId);
    verifyPayment();
  }, [sessionId]);


  const verifyPayment = async () => {
    console.log('🔍 verifyPayment called');
    
    // Simple check to prevent duplicate calls
    if (isVerifying || briefData) {
      console.log('❌ Already processing or brief exists, skipping');
      return;
    }

    console.log('✅ Proceeding with API call');

    setIsVerifying(true);
    setLoading(true);
    setError('');

    try {
      // Get pending_session_id from localStorage (saved during checkout)
      const pendingSessionId = localStorage.getItem('pending_session_id');

      if (!pendingSessionId) {
        setError('No pending session found. Please try creating a new travel pack.');
        setLoading(false);
        setIsVerifying(false);
        return;
      }

      // Verify payment with Stripe
      console.log('🌐 Making API call to verify-session-and-status...');
      const verifyResponse = await fetch(`${import.meta.env.VITE_SUPABASE_URL}/functions/v1/verify-session-and-status`, {
        method: 'POST',
        headers: {
          'Authorization': `Bearer ${import.meta.env.VITE_SUPABASE_ANON_KEY}`,
          'Content-Type': 'application/json',
        },
        body: JSON.stringify({
          session_id: sessionId,
<<<<<<< HEAD
          pending_session_id: 'f2668173-0fc5-47ae-9593-12a707f79cc4'
        })
=======
          pending_session_id: pendingSessionId
        }),
>>>>>>> c30b966d
      });

      if (!verifyResponse.ok) {
        const errorData = await verifyResponse.json();
        throw new Error(errorData.error || 'Failed to verify payment');
      }

      const verifyData: VerifySessionResponse = await verifyResponse.json();
      setVerificationData(verifyData);

      if (verifyData.has_paid) {
        // Payment successful, generate travel brief
        await generateTravelBrief(pendingSessionId);
      } else {
        setError(`Payment verification failed: ${verifyData.reason}`);
      }

      setLoading(false);
    } catch (err) {
      console.error('Payment verification error:', err);
      setError(err instanceof Error ? err.message : 'Failed to verify payment');
      setLoading(false);
    } finally {
      setIsVerifying(false);
    }
  };

  const generateTravelBrief = async (pendingSessionId: string) => {
    // Prevent multiple simultaneous brief generation calls
    if (generatingBrief || briefData) {
      console.log('Already generating brief or brief exists, skipping duplicate call');
      return;
    }


    setGeneratingBrief(true);

    try {
      console.log('🚀 Calling OpenAI Function for travel planning...');

      // Get trip data from localStorage (saved during planning)
      // Try multiple possible storage keys
      let tripDataStr = localStorage.getItem('travel-pack-trip-data') ||
                       localStorage.getItem('tripData') ||
                       localStorage.getItem('travelData');

      console.log('🔍 Checking localStorage keys:');
      console.log('- travel-pack-trip-data:', localStorage.getItem('travel-pack-trip-data'));
      console.log('- tripData:', localStorage.getItem('tripData'));
      console.log('- travelData:', localStorage.getItem('travelData'));

      const tripData = tripDataStr ? JSON.parse(tripDataStr) : {};

      console.log('📦 Trip data:', tripData);

      // Convert trip data to the format expected by our OpenAI function
      const openAITripData = {
        persona: tripData.persona || 'Experienced',
        passportCountry: tripData.passportCountry || { code: 'US', label: 'United States' },
        activityPreferences: tripData.activityPreferences || ['cultural', 'food', 'nature'],
        startDate: tripData.startDate || new Date().toISOString().split('T')[0],
        endDate: tripData.endDate || new Date(Date.now() + 7 * 24 * 60 * 60 * 1000).toISOString().split('T')[0],
        destinations: tripData.destinations || [{ name: 'Tokyo', daysAllocated: 7 }],
        groupSize: tripData.groupSize || 1,
        ages: tripData.ages || '25-35',
        budget: tripData.budget || 'Mid-range',
        bookingData: tripData.parsedBookingData || []
      };

      // Validate that we have meaningful data
      if (!tripData.persona && !tripData.destinations?.length && !tripData.startDate) {
        console.warn('⚠️ No trip data found in localStorage, using fallback data');

        // Try to get data from pending session in database as backup
        try {
          const sessionResponse = await fetch(`${import.meta.env.VITE_SUPABASE_URL}/functions/v1/get-pending-session-data`, {
            method: 'POST',
            headers: {
              'Authorization': `Bearer ${import.meta.env.VITE_SUPABASE_ANON_KEY}`,
              'Content-Type': 'application/json',
            },
            body: JSON.stringify({
              pending_session_id: pendingSessionId
            }),
          });

          if (sessionResponse.ok) {
            const sessionData = await sessionResponse.json();
            console.log('📊 Retrieved data from pending session:', sessionData);

            // Use session data to populate trip data
            if (sessionData.persona) {
              openAITripData.persona = sessionData.persona;
            }
            if (sessionData.destinations) {
              openAITripData.destinations = sessionData.destinations;
            }
            if (sessionData.start_date) {
              openAITripData.startDate = sessionData.start_date;
            }
            if (sessionData.end_date) {
              openAITripData.endDate = sessionData.end_date;
            }
            if (sessionData.activity_preferences) {
              openAITripData.activityPreferences = sessionData.activity_preferences;
            }
            if (sessionData.group_size) {
              openAITripData.groupSize = sessionData.group_size;
            }
            if (sessionData.budget) {
              openAITripData.budget = sessionData.budget;
            }
          }
        } catch (err) {
          console.warn('Failed to retrieve session data:', err);
        }
      }

      console.log('🎯 OpenAI Trip data payload:', openAITripData);

      // Save the processed trip data to localStorage for debugging
      localStorage.setItem('debug-openai-payload', JSON.stringify(openAITripData, null, 2));

<<<<<<< HEAD
        // Call our new OpenAI function
        const generateResponse = await fetch(
          `${import.meta.env.VITE_SUPABASE_URL}/functions/openai`,
=======
      // Call our new OpenAI function
      const generateResponse = await fetch(
        `${import.meta.env.VITE_SUPABASE_URL}/functions/v1/openai`,
>>>>>>> c30b966d
        {
          method: 'POST',
          headers: {
            'Authorization': `Bearer ${import.meta.env.VITE_SUPABASE_ANON_KEY}`,
            'Content-Type': 'application/json',
          },
          body: JSON.stringify({
            tripData: openAITripData,
            promptType: 'travel_brief'
          }),
        }
      );

      console.log('📥 OpenAI Function Status:', generateResponse.status);

      if (!generateResponse.ok) {
        const errorData = await generateResponse.json();
        console.error('❌ OpenAI Function Error:', errorData);
        throw new Error(errorData.error || 'Failed to generate travel brief');
      }

      const responseData = await generateResponse.json();

      console.log('✅ OpenAI travel brief generated!');
      console.log('🤖 OpenAI Response:', responseData);

      if (!responseData.success) {
        throw new Error(responseData.error || 'OpenAI failed to generate travel brief');
      }

      const openAIResponse = responseData.response;
      const generatedPrompt = responseData.prompt;

      // Parse the JSON response if it's structured travel brief
      let travelBriefData = null;
      let processedResponse = openAIResponse;

      try {
        // Try to parse as JSON first (structured travel brief)
        const parsedResponse = JSON.parse(openAIResponse);
        if (parsedResponse.cover_html && parsedResponse.intro_html) {
          travelBriefData = parsedResponse;
          processedResponse = createStructuredTravelBrief(parsedResponse);
        }
      } catch (error) {
        // If not JSON, use the enhanced text formatting
        processedResponse = enhanceAIResponse(openAIResponse);
      }

      // Create beautiful, modern HTML formatted response for display and PDF
      const formattedHTML = `
        <!DOCTYPE html>
        <html lang="en">
        <head>
          <meta charset="UTF-8">
          <meta name="viewport" content="width=device-width, initial-scale=1.0">
              <title>Travel Pack AI - ${openAITripData.destinations.map((d: any) => d.name).join(', ')}</title>
          <style>
            @import url('https://fonts.googleapis.com/css2?family=Inter:wght@300;400;500;600;700&display=swap');

            * {
              margin: 0;
              padding: 0;
              box-sizing: border-box;
            }

            body {
              font-family: 'Inter', -apple-system, BlinkMacSystemFont, sans-serif;
              line-height: 1.7;
              color: #1f2937;
              background: linear-gradient(135deg, #f8fafc 0%, #e2e8f0 100%);
              margin: 0;
              padding: 0;
            }

            .container {
              max-width: 900px;
              margin: 0 auto;
              padding: 0;
              background: white;
              min-height: 100vh;
              box-shadow: 0 0 50px rgba(0, 0, 0, 0.1);
              border-radius: 0;
              overflow: hidden;
            }

            .header {
              background: linear-gradient(135deg, #2563eb 0%, #3b82f6 50%, #60a5fa 100%);
              color: white;
              padding: 80px 40px;
              margin-bottom: 0;
              text-align: center;
              position: relative;
              overflow: hidden;
              min-height: 400px;
              display: flex;
              align-items: center;
              justify-content: center;
            }

            .header::before {
              content: '';
              position: absolute;
              top: 0;
              left: 0;
              right: 0;
              bottom: 0;
              background: url('data:image/svg+xml,<svg xmlns="http://www.w3.org/2000/svg" viewBox="0 0 100 100"><defs><pattern id="grid" width="20" height="20" patternUnits="userSpaceOnUse"><path d="M 20 0 L 0 0 0 20" fill="none" stroke="rgba(255,255,255,0.15)" stroke-width="0.5"/></pattern></defs><rect width="100" height="100" fill="url(%23grid)"/></svg>');
              opacity: 0.4;
            }

            .header-content {
              position: relative;
              z-index: 1;
              max-width: 800px;
              margin: 0 auto;
            }

            .header-logo {
              display: inline-block;
              margin-bottom: 20px;
              font-size: 48px;
              text-shadow: 0 4px 8px rgba(0, 0, 0, 0.3);
              filter: drop-shadow(0 2px 4px rgba(0, 0, 0, 0.2));
            }

            .header h1 {
              font-size: 48px;
              font-weight: 900;
              margin-bottom: 20px;
              letter-spacing: -0.02em;
              text-shadow: 0 6px 12px rgba(0, 0, 0, 0.4);
              color: #ffffff;
              display: flex;
              align-items: center;
              justify-content: center;
              gap: 20px;
              line-height: 1.1;
            }

            .header .subtitle {
              font-size: 24px;
              opacity: 0.95;
              font-weight: 600;
              margin-bottom: 16px;
              text-shadow: 0 3px 6px rgba(0, 0, 0, 0.3);
              color: #f8fafc;
              letter-spacing: 0.5px;
            }

            .header .generated-date {
              font-size: 16px;
              opacity: 0.85;
              font-weight: 500;
              color: #e2e8f0;
              text-shadow: 0 2px 4px rgba(0, 0, 0, 0.2);
              letter-spacing: 0.3px;
            }

            .trip-summary {
              background: linear-gradient(135deg, #f8fafc 0%, #f1f5f9 100%);
              border: none;
              border-radius: 0;
              padding: 40px;
              margin-bottom: 0;
              border-bottom: 1px solid #e5e7eb;
            }

            .trip-summary h3 {
              color: #1f2937;
              font-size: 24px;
              font-weight: 700;
              margin-bottom: 24px;
              display: flex;
              align-items: center;
              gap: 12px;
              text-align: center;
              justify-content: center;
            }

            .summary-grid {
              display: grid;
              grid-template-columns: repeat(auto-fit, minmax(220px, 1fr));
              gap: 20px;
              max-width: 800px;
              margin: 0 auto;
            }

            .summary-item {
              background: white;
              padding: 24px;
              border-radius: 16px;
              border: 1px solid #e5e7eb;
              box-shadow: 0 4px 6px rgba(0, 0, 0, 0.05);
              transition: all 0.3s ease;
              position: relative;
              overflow: hidden;
            }

            .summary-item::before {
              content: '';
              position: absolute;
              top: 0;
              left: 0;
              right: 0;
              height: 4px;
              background: linear-gradient(90deg, #667eea 0%, #764ba2 100%);
            }

            .summary-label {
              font-size: 13px;
              color: #6b7280;
              font-weight: 600;
              margin-bottom: 8px;
              text-transform: uppercase;
              letter-spacing: 0.5px;
            }

            .summary-value {
              font-size: 18px;
              color: #1f2937;
              font-weight: 700;
              line-height: 1.3;
            }

            .content-section {
              background: white;
              border-radius: 0;
              padding: 0;
              margin-bottom: 0;
              box-shadow: none;
              border: none;
              border-bottom: 1px solid #f3f4f6;
            }

            .content-section h2 {
              background: linear-gradient(135deg, #f8fafc 0%, #e2e8f0 100%);
              color: #1f2937;
              font-size: 20px;
              font-weight: 800;
              margin: 0;
              padding: 30px 40px;
              border-bottom: 3px solid #667eea;
              display: flex;
              align-items: center;
              gap: 16px;
              text-transform: uppercase;
              letter-spacing: 0.5px;
            }

            .content-text {
              font-size: 16px;
              line-height: 1.8;
              color: #374151;
              white-space: pre-wrap;
            }

            /* Enhanced formatting for AI response */
            .content-text {
              font-family: 'Inter', -apple-system, BlinkMacSystemFont, sans-serif;
            }

            /* Style headings in the AI response */
            .content-text h1, .content-text h2, .content-text h3, .content-text h4, .content-text h5, .content-text h6 {
              color: #1f2937 !important;
              font-weight: 600 !important;
              margin: 20px 0 12px 0 !important;
              line-height: 1.3 !important;
            }

            .content-text h1 {
              font-size: 24px !important;
              border-bottom: 3px solid #667eea !important;
              padding-bottom: 8px !important;
              text-align: center !important;
              background: linear-gradient(135deg, #667eea 0%, #764ba2 100%) !important;
              -webkit-background-clip: text !important;
              -webkit-text-fill-color: transparent !important;
              background-clip: text !important;
            }

            .content-text h2 {
              font-size: 20px !important;
              color: #374151 !important;
              border-left: 4px solid #667eea !important;
              padding-left: 16px !important;
              background: #f8fafc !important;
              padding: 12px 16px !important;
              border-radius: 8px !important;
              margin: 24px 0 16px 0 !important;
            }

            .content-text h3 {
              font-size: 18px !important;
              color: #1f2937 !important;
              margin: 20px 0 10px 0 !important;
              font-weight: 600 !important;
            }

            .content-text h4 {
              font-size: 16px !important;
              color: #374151 !important;
              margin: 16px 0 8px 0 !important;
              font-weight: 600 !important;
            }

            /* Style paragraphs */
            .content-text p {
              margin: 12px 0 !important;
              text-align: justify !important;
              line-height: 1.7 !important;
            }

            /* Style lists */
            .content-text ul, .content-text ol {
              margin: 16px 0 !important;
              padding-left: 24px !important;
            }

            .content-text li {
              margin: 8px 0 !important;
              line-height: 1.6 !important;
            }

            /* Style bold text */
            .content-text strong, .content-text b {
              color: #1f2937 !important;
              font-weight: 600 !important;
            }

            /* Style italic text */
            .content-text em, .content-text i {
              color: #6b7280 !important;
              font-style: italic !important;
            }

            /* Style special sections */
            .content-text blockquote {
              border-left: 4px solid #10b981 !important;
              background: linear-gradient(135deg, #f0fdf4 0%, #ecfdf5 100%) !important;
              padding: 20px 24px !important;
              margin: 20px 0 !important;
              border-radius: 0 12px 12px 0 !important;
              font-style: italic !important;
              color: #065f46 !important;
              box-shadow: 0 2px 4px rgba(0, 0, 0, 0.05) !important;
            }

            /* Style code blocks */
            .content-text code {
              background: #f3f4f6 !important;
              padding: 4px 8px !important;
              border-radius: 6px !important;
              font-family: 'Courier New', 'Monaco', monospace !important;
              font-size: 14px !important;
              color: #dc2626 !important;
              border: 1px solid #e5e7eb !important;
            }

            .content-text pre {
              background: #1f2937 !important;
              color: #f9fafb !important;
              padding: 20px !important;
              border-radius: 12px !important;
              overflow-x: auto !important;
              margin: 20px 0 !important;
              box-shadow: 0 4px 6px rgba(0, 0, 0, 0.1) !important;
            }

            .content-text pre code {
              background: transparent !important;
              color: #f9fafb !important;
              border: none !important;
              padding: 0 !important;
            }

            /* Style tables */
            .content-text table {
              width: 100% !important;
              border-collapse: collapse !important;
              margin: 20px 0 !important;
              background: white !important;
              border-radius: 12px !important;
              overflow: hidden !important;
              box-shadow: 0 2px 4px rgba(0, 0, 0, 0.1) !important;
            }

            .content-text th, .content-text td {
              padding: 12px 16px !important;
              text-align: left !important;
              border-bottom: 1px solid #e5e7eb !important;
            }

            .content-text th {
              background: #f8fafc !important;
              font-weight: 600 !important;
              color: #374151 !important;
            }

            .content-text tr:hover {
              background: #f9fafb !important;
            }

            /* Style links */
            .content-text a {
              color: #667eea !important;
              text-decoration: none !important;
              font-weight: 500 !important;
              border-bottom: 1px solid transparent !important;
              transition: all 0.2s ease !important;
            }

            .content-text a:hover {
              border-bottom-color: #667eea !important;
            }

            /* Style horizontal rules */
            .content-text hr {
              border: none !important;
              height: 2px !important;
              background: linear-gradient(90deg, transparent 0%, #667eea 50%, transparent 100%) !important;
              margin: 30px 0 !important;
            }

            /* Special formatting for travel-specific content */
            .content-text .destination-highlight {
              background: linear-gradient(135deg, #fef3c7 0%, #fde68a 100%) !important;
              padding: 16px 20px !important;
              border-radius: 12px !important;
              border-left: 4px solid #f59e0b !important;
              margin: 16px 0 !important;
              box-shadow: 0 2px 4px rgba(0, 0, 0, 0.05) !important;
            }

            .content-text .activity-box {
              background: linear-gradient(135deg, #e0e7ff 0%, #c7d2fe 100%) !important;
              padding: 16px 20px !important;
              border-radius: 12px !important;
              border-left: 4px solid #6366f1 !important;
              margin: 16px 0 !important;
              box-shadow: 0 2px 4px rgba(0, 0, 0, 0.05) !important;
            }

            .content-text .budget-info {
              background: linear-gradient(135deg, #ecfdf5 0%, #d1fae5 100%) !important;
              padding: 16px 20px !important;
              border-radius: 12px !important;
              border-left: 4px solid #10b981 !important;
              margin: 16px 0 !important;
              box-shadow: 0 2px 4px rgba(0, 0, 0, 0.05) !important;
            }

            /* Structured Travel Brief Styles */
            .theme-banner {
              background: linear-gradient(135deg, #667eea 0%, #764ba2 100%) !important;
              color: white !important;
              padding: 30px !important;
              border-radius: 16px !important;
              text-align: center !important;
              margin-bottom: 30px !important;
              box-shadow: 0 10px 25px rgba(0, 0, 0, 0.15) !important;
            }

            .theme-title {
              font-size: 28px !important;
              font-weight: 700 !important;
              margin: 0 !important;
              text-shadow: 0 2px 4px rgba(0, 0, 0, 0.3) !important;
            }

            .travel-section {
              background: white !important;
              border-radius: 0 !important;
              margin-bottom: 0 !important;
              box-shadow: none !important;
              border: none !important;
              border-bottom: 1px solid #f3f4f6 !important;
              overflow: hidden !important;
            }

            .section-title {
              background: linear-gradient(135deg, #f8fafc 0%, #e2e8f0 100%) !important;
              color: #1f2937 !important;
              font-size: 20px !important;
              font-weight: 800 !important;
              margin: 0 !important;
              padding: 30px 40px !important;
              border-bottom: 3px solid #667eea !important;
              display: flex !important;
              align-items: center !important;
              gap: 16px !important;
              text-transform: uppercase !important;
              letter-spacing: 0.5px !important;
            }

            .section-content {
              padding: 40px !important;
              line-height: 1.7 !important;
              color: #374151 !important;
            }

            .day-section {
              background: linear-gradient(135deg, #f8fafc 0%, #f1f5f9 100%) !important;
              border: 1px solid #e5e7eb !important;
              border-radius: 16px !important;
              padding: 28px !important;
              margin-bottom: 20px !important;
              box-shadow: 0 4px 8px rgba(0, 0, 0, 0.08) !important;
              position: relative !important;
              overflow: hidden !important;
            }

            .day-section::before {
              content: '' !important;
              position: absolute !important;
              top: 0 !important;
              left: 0 !important;
              right: 0 !important;
              height: 4px !important;
              background: linear-gradient(90deg, #10b981 0%, #059669 100%) !important;
            }

            .day-section:last-child {
              margin-bottom: 0 !important;
            }

            /* Enhanced styling for structured content */
            .travel-section h3 {
              color: #1f2937 !important;
              font-size: 18px !important;
              font-weight: 600 !important;
              margin: 16px 0 12px 0 !important;
              border-left: 4px solid #667eea !important;
              padding-left: 12px !important;
            }

            .travel-section h4 {
              color: #374151 !important;
              font-size: 16px !important;
              font-weight: 600 !important;
              margin: 12px 0 8px 0 !important;
            }

            .travel-section p {
              margin: 12px 0 !important;
              line-height: 1.7 !important;
            }

            .travel-section ul, .travel-section ol {
              margin: 12px 0 !important;
              padding-left: 24px !important;
            }

            .travel-section li {
              margin: 6px 0 !important;
              line-height: 1.6 !important;
            }

            .travel-section strong {
              color: #1f2937 !important;
              font-weight: 600 !important;
            }

            .travel-section em {
              color: #6b7280 !important;
              font-style: italic !important;
            }

            .travel-section table {
              width: 100% !important;
              border-collapse: collapse !important;
              margin: 16px 0 !important;
              background: white !important;
              border-radius: 8px !important;
              overflow: hidden !important;
              box-shadow: 0 1px 3px rgba(0, 0, 0, 0.1) !important;
            }

            .travel-section th, .travel-section td {
              padding: 12px 16px !important;
              text-align: left !important;
              border-bottom: 1px solid #e5e7eb !important;
            }

            .travel-section th {
              background: #f8fafc !important;
              font-weight: 600 !important;
              color: #374151 !important;
            }

            .travel-section tr:hover {
              background: #f9fafb !important;
            }


            .footer {
              background: linear-gradient(135deg, #1f2937 0%, #111827 100%);
              color: white;
              padding: 60px 40px;
              text-align: center;
              margin-top: 0;
              position: relative;
              overflow: hidden;
            }

            .footer::before {
              content: '';
              position: absolute;
              top: 0;
              left: 0;
              right: 0;
              bottom: 0;
              background: url('data:image/svg+xml,<svg xmlns="http://www.w3.org/2000/svg" viewBox="0 0 100 100"><defs><pattern id="dots" width="20" height="20" patternUnits="userSpaceOnUse"><circle cx="10" cy="10" r="1" fill="rgba(255,255,255,0.1)"/></pattern></defs><rect width="100" height="100" fill="url(%23dots)"/></svg>');
              opacity: 0.3;
            }

            .footer-content {
              position: relative;
              z-index: 1;
            }

            .footer h3 {
              font-size: 24px;
              font-weight: 700;
              margin-bottom: 16px;
              text-shadow: 0 2px 4px rgba(0, 0, 0, 0.3);
            }

            .footer p {
              opacity: 0.9;
              font-size: 16px;
              line-height: 1.6;
              margin-bottom: 24px;
            }

            .footer .brand {
              font-size: 14px;
              opacity: 0.7;
              font-weight: 500;
            }

            .timestamp {
              background: rgba(255, 255, 255, 0.05);
              color: rgba(255, 255, 255, 0.8);
              font-size: 12px;
              padding: 16px;
              text-align: center;
              border-top: 1px solid rgba(255, 255, 255, 0.1);
            }

            @media print {
              body {
                background: white !important;
                margin: 0 !important;
                padding: 0 !important;
              }

              .container {
                max-width: none !important;
                margin: 0 !important;
                padding: 0 !important;
                box-shadow: none !important;
                border-radius: 0 !important;
                background: white !important;
              }

              .header {
                background: linear-gradient(135deg, #2563eb 0%, #3b82f6 50%, #60a5fa 100%) !important;
                color: white !important;
                padding: 60px 20px !important;
                margin: 0 !important;
                break-inside: avoid !important;
                page-break-inside: avoid !important;
                min-height: 300px !important;
                display: flex !important;
                align-items: center !important;
                justify-content: center !important;
              }

              .header h1 {
                font-size: 36px !important;
                font-weight: 900 !important;
                text-shadow: 0 4px 8px rgba(0, 0, 0, 0.4) !important;
                color: white !important;
              }

              .header .subtitle {
                font-size: 20px !important;
                font-weight: 600 !important;
                text-shadow: 0 2px 4px rgba(0, 0, 0, 0.3) !important;
              }

              .header .generated-date {
                font-size: 14px !important;
                font-weight: 500 !important;
                text-shadow: 0 1px 2px rgba(0, 0, 0, 0.2) !important;
              }

              .trip-summary {
                background: #f8fafc !important;
                padding: 30px 20px !important;
                margin: 0 !important;
                break-inside: avoid !important;
                page-break-inside: avoid !important;
              }

              .content-section, .travel-section {
                break-inside: avoid !important;
                page-break-inside: avoid !important;
                margin: 0 !important;
                padding: 0 !important;
                border-radius: 0 !important;
                box-shadow: none !important;
              }

              .section-title, .content-section h2 {
                background: #f8fafc !important;
                color: #1f2937 !important;
                padding: 20px !important;
                margin: 0 !important;
                break-after: avoid !important;
                page-break-after: avoid !important;
              }

              .section-content {
                padding: 20px !important;
              }

              .day-section {
                background: #f8fafc !important;
                padding: 20px !important;
                margin-bottom: 15px !important;
                break-inside: avoid !important;
                page-break-inside: avoid !important;
              }

              .footer {
                background: linear-gradient(135deg, #1f2937 0%, #111827 100%) !important;
                color: white !important;
                padding: 40px 20px !important;
                margin: 0 !important;
                break-inside: avoid !important;
                page-break-inside: avoid !important;
              }

              .summary-grid {
                display: grid !important;
                grid-template-columns: repeat(2, 1fr) !important;
                gap: 15px !important;
              }

              .summary-item {
                padding: 15px !important;
                margin-bottom: 10px !important;
                break-inside: avoid !important;
                page-break-inside: avoid !important;
              }

              /* Ensure proper spacing for print */
              h1, h2, h3, h4, h5, h6 {
                break-after: avoid !important;
                page-break-after: avoid !important;
              }

              p, li, blockquote {
                break-inside: avoid !important;
                page-break-inside: avoid !important;
              }

              /* Hide decorative elements that don't print well */
              .header::before, .footer::before {
                display: none !important;
              }
            }
          </style>
        </head>
        <body>
          <div class="container">
            <!-- Header -->
            <div class="header">
              <div class="header-content">
                <div class="header-logo">✈️</div>
                <h1>Travel Pack AI</h1>
                <p class="subtitle">Your Personalized Travel Brief</p>
                <p class="generated-date">Generated on ${new Date().toLocaleDateString()}</p>
              </div>
            </div>

            <!-- Trip Summary -->
            <div class="trip-summary">
              <h3>📋 Trip Overview</h3>
              <div class="summary-grid">
                <div class="summary-item">
                  <div class="summary-label">Traveler Type</div>
                  <div class="summary-value">${openAITripData.persona}</div>
                </div>
                <div class="summary-item">
                  <div class="summary-label">Passport Country</div>
                  <div class="summary-value">${openAITripData.passportCountry?.label || 'Not specified'}</div>
                </div>
                <div class="summary-item">
                  <div class="summary-label">Travel Dates</div>
                  <div class="summary-value">${new Date(openAITripData.startDate).toLocaleDateString()} - ${new Date(openAITripData.endDate).toLocaleDateString()}</div>
                </div>
                <div class="summary-item">
                  <div class="summary-label">Destinations</div>
                  <div class="summary-value">${openAITripData.destinations.map((d: any) => d.name).join(', ')}</div>
                </div>
                <div class="summary-item">
                  <div class="summary-label">Group Size</div>
                  <div class="summary-value">${openAITripData.groupSize} ${openAITripData.ages ? `(${openAITripData.ages})` : ''}</div>
                </div>
                <div class="summary-item">
                  <div class="summary-label">Budget Level</div>
                  <div class="summary-value">${openAITripData.budget}</div>
                </div>
              </div>
            </div>

            <!-- AI Travel Recommendations -->
            <div class="content-section">
              <h2>🎯 AI Travel Recommendations</h2>
              <div class="content-text">${processedResponse}</div>
            </div>

            <!-- Footer -->
            <div class="footer">
              <div class="footer-content">
                <h3>💡 Generated by TravelPack.ai AI Assistant</h3>
                <p>This travel brief was created using advanced AI technology based on your specific preferences and requirements.</p>
                <p class="brand">TravelPack.ai - Premium Travel Planning</p>
              </div>
            </div>

            <!-- Timestamp -->
            <div class="timestamp">
              Generated on ${new Date().toLocaleString()} | TravelPack.ai | support@travelpack.ai
            </div>
          </div>
        </body>
        </html>
      `;

      // Create response with the data
      const briefData: GenerateBriefResponse = {
        html_url: '#',
        pdf_url: '#',
        generated_at: new Date().toISOString(),
        cached: false
      };

      // Save both the raw response and formatted HTML to localStorage for display
      localStorage.setItem('latest_itinerary_json', JSON.stringify({
        openai_response: openAIResponse,
        generated_prompt: generatedPrompt,
        trip_data: openAITripData,
        travel_brief_data: travelBriefData,
        generated_at: briefData.generated_at
      }, null, 2));
      localStorage.setItem('latest_itinerary', formattedHTML);

      setBriefData(briefData);

      // Save to user's history in localStorage
      saveTravelPackToHistory({
        id: pendingSessionId,
        html_url: briefData.html_url,
        pdf_url: briefData.pdf_url,
        generated_at: briefData.generated_at,
        destinations: getDestinationsFromStorage()
      });

      // Clean up pending session from localStorage
      localStorage.removeItem('pending_session_id');

    } catch (err) {
      // Don't show error if request was aborted
      if (err instanceof Error && err.name === 'AbortError') {
        console.log('Brief generation request was aborted');
        return;
      }
      console.error('❌ OpenAI brief generation error:', err);
      setError(err instanceof Error ? err.message : 'Failed to generate travel brief');
    } finally {
      setGeneratingBrief(false);
    }
  };

  const saveTravelPackToHistory = (travelPack: TravelPackHistory) => {
    try {
      const existingHistory = localStorage.getItem('travel_pack_history');
      const history: TravelPackHistory[] = existingHistory ? JSON.parse(existingHistory) : [];

      // Add new pack to beginning of array
      history.unshift(travelPack);

      // Keep only last 10 packs
      const trimmedHistory = history.slice(0, 10);

      localStorage.setItem('travel_pack_history', JSON.stringify(trimmedHistory));
    } catch (err) {
      console.error('Failed to save to history:', err);
    }
  };

  const getDestinationsFromStorage = (): string => {
    try {
      const tripData = localStorage.getItem('travel-pack-trip-data');
      if (tripData) {
        const parsed = JSON.parse(tripData);
        if (parsed.destinations && Array.isArray(parsed.destinations)) {
          return parsed.destinations.map((d: any) => d.cityName).join(', ');
        }
      }
    } catch (err) {
      console.error('Failed to get destinations from storage:', err);
    }
    return '';
  };


  if (loading && !briefData) {
    return (
      <div className="min-h-screen bg-gray-50 py-12">
        <div className="max-w-4xl mx-auto px-4 sm:px-6 lg:px-8">
          <div className="text-center mb-8">
            <Loader className="h-8 w-8 text-blue-600 animate-spin mx-auto mb-4" />
            <h1 className="text-2xl font-bold text-gray-900 mb-2">
              {isVerifying ? 'Verifying your payment...' : 'Processing your request...'}
            </h1>
            <p className="text-gray-600">
              This usually takes 30-60 seconds. Please wait while we prepare your personalized travel plan.
            </p>
          </div>
          
          {/* Affiliate Links Section */}
          <div className="max-w-2xl mx-auto">
            <AffiliateLinks />
          </div>
        </div>
      </div>
    );
  }

  if (error) {
    return (
      <div className="min-h-screen bg-gray-50 flex items-center justify-center">
        <div className="max-w-md mx-auto text-center bg-white p-8 rounded-lg shadow-sm">
          <AlertCircle className="h-12 w-12 text-red-600 mx-auto mb-4" />
          <h1 className="text-xl font-semibold text-gray-900 mb-2">Something went wrong</h1>
          <p className="text-gray-600 mb-6">{error}</p>
          <div className="space-y-3">
            <Link
              to="/plan"
              className="block bg-blue-600 hover:bg-blue-700 text-white px-6 py-2 rounded-lg font-medium transition-colors"
            >
              Try Again
            </Link>
            <a
              href="mailto:support@travelpack.ai"
              className="block text-blue-600 hover:text-blue-800 text-sm"
            >
              Contact Support
            </a>
          </div>
        </div>
      </div>
    );
  }

  return (
    <div className="min-h-screen bg-gray-50 py-12">
      <div className="max-w-3xl mx-auto px-4 sm:px-6 lg:px-8">
        <div className="bg-white rounded-lg shadow-sm p-8 text-center">
          <div className="mb-6">
            <CheckCircle className="h-16 w-16 text-green-600 mx-auto mb-4" />
            <h1 className="text-3xl font-bold text-gray-900 mb-2">
              Payment Successful! 🎉
            </h1>
            <p className="text-gray-600">
              Thank you for your purchase. Your travel pack is ready!
            </p>
          </div>

          {verificationData?.session_data?.customer_email && (
            <div className="bg-blue-50 p-4 rounded-lg mb-6">
              <p className="text-blue-800">
                A confirmation has been sent to <strong>{verificationData.session_data.customer_email}</strong>
              </p>
            </div>
          )}

          {generatingBrief && !briefData ? (
            <div className="py-8">
              <Loader className="h-8 w-8 text-blue-600 animate-spin mx-auto mb-4" />
              <h2 className="text-xl font-semibold text-gray-900 mb-2">
                Generating Your AI Travel Brief...
              </h2>
              <p className="text-gray-600 mb-6">
                Our advanced AI is analyzing your preferences and crafting your personalized travel recommendations. This usually takes 30-60 seconds.
              </p>
              <div className="w-full bg-gray-200 rounded-full h-2 max-w-md mx-auto mb-8">
                <div className="bg-blue-600 h-2 rounded-full animate-pulse w-3/4"></div>
              </div>
              
              {/* Affiliate Links during brief generation */}
              <div className="max-w-lg mx-auto">
                <AffiliateLinks />
              </div>
            </div>
          ) : briefData ? (
            <div className="py-8">
              <h2 className="text-2xl font-bold text-blue-800 mb-4">
                Your AI Travel Brief is Ready! 🤖✈️
              </h2>

              {/* Beautiful Header Preview */}
              <div className="bg-white rounded-xl shadow-2xl border border-gray-200 mb-6 overflow-hidden">
                <div className="relative overflow-hidden" style={{ minHeight: '400px' }}>
                  {/* Blue gradient background */}
                  <div
                    className="absolute inset-0"
                    style={{
                      background: 'linear-gradient(135deg, #2563eb 0%, #3b82f6 50%, #60a5fa 100%)'
                    }}
                  ></div>

                  {/* Grid pattern overlay */}
                  <div
                    className="absolute inset-0 opacity-40"
                    style={{
                      backgroundImage: `url("data:image/svg+xml,%3Csvg xmlns='http://www.w3.org/2000/svg' viewBox='0 0 100 100'%3E%3Cdefs%3E%3Cpattern id='grid' width='20' height='20' patternUnits='userSpaceOnUse'%3E%3Cpath d='M 20 0 L 0 0 0 20' fill='none' stroke='rgba(255,255,255,0.15)' stroke-width='0.5'/%3E%3C/pattern%3E%3C/defs%3E%3Crect width='100' height='100' fill='url(%23grid)'/%3E%3C/svg%3E")`
                    }}
                  ></div>

                  {/* Content */}
                  <div className="relative z-10 flex items-center justify-center h-full px-8 py-16">
                    <div className="text-center max-w-2xl">
                      {/* Airplane logo */}
                      <div className="mb-6">
                        <span className="text-6xl filter drop-shadow-lg">✈️</span>
                      </div>

                      {/* Main title */}
                      <h1
                        className="text-4xl md:text-5xl font-black text-white mb-4 drop-shadow-lg"
                        style={{
                          textShadow: '0 6px 12px rgba(0, 0, 0, 0.4)',
                          letterSpacing: '-0.02em'
                        }}
                      >
                        Travel Pack AI
                      </h1>

                      {/* Subtitle */}
                      <p
                        className="text-xl md:text-2xl font-semibold text-white mb-4 drop-shadow-md"
                        style={{
                          textShadow: '0 3px 6px rgba(0, 0, 0, 0.3)',
                          color: '#f8fafc'
                        }}
                      >
                        Your Personalized Travel Brief
                      </p>

                      {/* Generation date */}
                      <p
                        className="text-base md:text-lg font-medium"
                        style={{
                          color: '#e2e8f0',
                          textShadow: '0 2px 4px rgba(0, 0, 0, 0.2)'
                        }}
                      >
                        Generated on {new Date().toLocaleDateString()}
                      </p>
                    </div>
                  </div>
                </div>
              </div>

              <div className="space-y-4">
                <div className="flex flex-col sm:flex-row gap-4 justify-center">
                  <button
                    onClick={async () => {
                      try {
                        trackDownloadComplete('pdf');
                      const itinerary = localStorage.getItem('latest_itinerary') || '';
                        const enhancedHTML = enhanceHTMLForPDF(itinerary);

                        // Generate PDF using print functionality
                        await generatePDFWithPrint(enhancedHTML, 'travel-pack-ai-brief.pdf');

                      } catch (error) {
                        console.error('PDF generation failed:', error);
                        // Fallback to text download
                        try {
                          const itinerary = localStorage.getItem('latest_itinerary') || '';
                          downloadAsText(itinerary, 'travel-pack-ai-brief.txt');
                        } catch (fallbackError) {
                          console.error('Fallback download failed:', fallbackError);
                        }
                      }
                    }}
                   className="bg-blue-600 hover:bg-blue-700 focus:ring-2 focus:ring-blue-500 focus:ring-offset-2 text-white px-8 py-3 rounded-lg font-semibold flex items-center justify-center gap-2 transition-colors shadow-lg"
                  >
                    <Download className="h-5 w-5" />
                    Download as PDF
                  </button>

                  <button
                    onClick={() => {
                      try {
                        trackDownloadComplete('text');
                        const itinerary = localStorage.getItem('latest_itinerary') || '';
                        downloadAsText(itinerary, 'travel-pack-ai-brief.txt');
                      } catch (error) {
                        console.error('Text download failed:', error);
                      }
                    }}
                   className="bg-blue-500 hover:bg-blue-600 focus:ring-2 focus:ring-blue-400 focus:ring-offset-2 text-white px-8 py-3 rounded-lg font-semibold flex items-center justify-center gap-2 transition-colors shadow-lg"
                  >
                    <FileText className="h-5 w-5" />
                    Download as Text
                  </button>

                  <a
                    href={briefData.html_url}
                    target="_blank"
                    rel="noopener noreferrer"
                   className="bg-blue-400 hover:bg-blue-500 focus:ring-2 focus:ring-blue-300 focus:ring-offset-2 text-white px-8 py-3 rounded-lg font-semibold flex items-center justify-center gap-2 transition-colors shadow-lg"
                  >
                    View Online
                  </a>
                </div>

                <div className="text-sm text-gray-600">
                  <p>We've also emailed you the links for future access.</p>
                  <p className="mt-2">
                    Having trouble? <a href="mailto:support@travelpack.ai" className="text-blue-600 hover:text-blue-800">Contact support</a>
                  </p>
                </div>
              </div>
            </div>
          ) : (
            <div className="py-8">
              <p className="text-gray-600 mb-4">
                Your travel pack will be ready shortly. Please wait while we generate your personalized content.
              </p>
              <button
                onClick={verifyPayment}
                disabled={isVerifying || generatingBrief || !!briefData}
                className="bg-gray-600 hover:bg-gray-700 disabled:bg-gray-400 disabled:cursor-not-allowed text-white px-6 py-2 rounded-lg font-medium transition-colors"
              >
                {isVerifying ? 'Checking...' : (briefData ? 'Already Generated' : 'Check Status')}
              </button>
            </div>
          )}

          <div className="mt-8 pt-6 border-t border-gray-200">
            <div className="grid md:grid-cols-3 gap-4 text-sm text-gray-600">
              <div>
                <strong>Plan:</strong> {verificationData?.session_data?.mode === 'subscription' ? 'Yearly Unlimited' : 'One-Time Pack'}
              </div>
              <div>
                <strong>Status:</strong> {verificationData?.has_paid ? 'Paid' : 'Processing'}
              </div>
              <div>
                <strong>Email:</strong> {verificationData?.session_data?.customer_email || 'N/A'}
              </div>
            </div>
          </div>

          <div className="mt-6">
            <Link
              to="/"
              className="inline-flex items-center text-blue-600 hover:text-blue-800 font-medium"
            >
              <ArrowLeft className="h-4 w-4 mr-2" />
              Back to Home
            </Link>
          </div>
        </div>
      </div>
    </div>
  );
}<|MERGE_RESOLUTION|>--- conflicted
+++ resolved
@@ -142,7 +142,6 @@
   const [verificationData, setVerificationData] = useState<VerifySessionResponse | null>(null);
   const [generatingBrief, setGeneratingBrief] = useState(false);
   const [briefData, setBriefData] = useState<GenerateBriefResponse | null>(null);
-  const [isVerifying, setIsVerifying] = useState(false);
 
   useEffect(() => {
     if (!sessionId) {
@@ -151,39 +150,21 @@
       return;
     }
 
-    console.log('🔄 useEffect triggered with sessionId:', sessionId);
     verifyPayment();
   }, [sessionId]);
 
-
   const verifyPayment = async () => {
-    console.log('🔍 verifyPayment called');
-    
-    // Simple check to prevent duplicate calls
-    if (isVerifying || briefData) {
-      console.log('❌ Already processing or brief exists, skipping');
-      return;
-    }
-
-    console.log('✅ Proceeding with API call');
-
-    setIsVerifying(true);
-    setLoading(true);
-    setError('');
-
     try {
       // Get pending_session_id from localStorage (saved during checkout)
-      const pendingSessionId = localStorage.getItem('pending_session_id');
+      const pendingSessionId = 'f2668173-0fc5-47ae-9593-12a707f79cc4';
 
       if (!pendingSessionId) {
         setError('No pending session found. Please try creating a new travel pack.');
         setLoading(false);
-        setIsVerifying(false);
         return;
       }
 
       // Verify payment with Stripe
-      console.log('🌐 Making API call to verify-session-and-status...');
       const verifyResponse = await fetch(`${import.meta.env.VITE_SUPABASE_URL}/functions/v1/verify-session-and-status`, {
         method: 'POST',
         headers: {
@@ -192,13 +173,8 @@
         },
         body: JSON.stringify({
           session_id: sessionId,
-<<<<<<< HEAD
-          pending_session_id: 'f2668173-0fc5-47ae-9593-12a707f79cc4'
-        })
-=======
           pending_session_id: pendingSessionId
         }),
->>>>>>> c30b966d
       });
 
       if (!verifyResponse.ok) {
@@ -322,15 +298,9 @@
       // Save the processed trip data to localStorage for debugging
       localStorage.setItem('debug-openai-payload', JSON.stringify(openAITripData, null, 2));
 
-<<<<<<< HEAD
         // Call our new OpenAI function
         const generateResponse = await fetch(
           `${import.meta.env.VITE_SUPABASE_URL}/functions/openai`,
-=======
-      // Call our new OpenAI function
-      const generateResponse = await fetch(
-        `${import.meta.env.VITE_SUPABASE_URL}/functions/v1/openai`,
->>>>>>> c30b966d
         {
           method: 'POST',
           headers: {
@@ -1265,7 +1235,7 @@
               This usually takes 30-60 seconds. Please wait while we prepare your personalized travel plan.
             </p>
           </div>
-          
+
           {/* Affiliate Links Section */}
           <div className="max-w-2xl mx-auto">
             <AffiliateLinks />
@@ -1335,7 +1305,7 @@
               <div className="w-full bg-gray-200 rounded-full h-2 max-w-md mx-auto mb-8">
                 <div className="bg-blue-600 h-2 rounded-full animate-pulse w-3/4"></div>
               </div>
-              
+
               {/* Affiliate Links during brief generation */}
               <div className="max-w-lg mx-auto">
                 <AffiliateLinks />
